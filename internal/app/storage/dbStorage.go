package storage

import (
	"context"
	"database/sql"
	"fmt"
	"log"
	"time"

	"github.com/golangTroshin/shorturl/internal/app/config"
	"github.com/golangTroshin/shorturl/internal/app/middleware"
<<<<<<< HEAD
=======
	"github.com/lib/pq"
>>>>>>> f4153684
)

type DatabaseStore struct{}

var DB *sql.DB

type InsertConflictError struct {
	Time time.Time
	Err  error
}

func (te *InsertConflictError) Error() string {
	return fmt.Sprintf("%v %v", te.Time.Format("2006/01/02 15:04:05"), te.Err)
}

func NewInsertConflictError() error {
	return &InsertConflictError{
		Time: time.Now(),
		Err:  fmt.Errorf("conflict: originUrl already exists"),
	}
}

type DeletedURLError struct {
	Time time.Time
	Err  error
}

func (te *DeletedURLError) Error() string {
	return fmt.Sprintf("%v %v", te.Time.Format("2006/01/02 15:04:05"), te.Err)
}

func NewDeletedURLError() error {
	return &DeletedURLError{
		Time: time.Now(),
		Err:  fmt.Errorf("url was deleted"),
	}
}

func initDB() error {
	var err error
	DB, err = sql.Open("pgx", config.Options.DatabaseDsn)
	if err != nil {
		return err
	}

	if err := DB.Ping(); err != nil {
		return err
	}

	log.Println("Database connection established")
	return nil
}

func CloseDB() {
	if DB != nil {
		if err := DB.Close(); err != nil {
			log.Printf("Failed to close the database connection: %v", err)
		} else {
			log.Println("Database connection closed")
		}
	}
}

func NewDatabaseStore() (*DatabaseStore, error) {
	store := &DatabaseStore{}

	if err := initDB(); err != nil {
		return store, err
	}

	if err := createTableIfNotExists(); err != nil {
		return store, err
	}

	return store, nil
}

func (store *DatabaseStore) Get(ctx context.Context, key string) (string, error) {
<<<<<<< HEAD
	query := `SELECT origin_url FROM urls WHERE short_url = $1;`
=======
	query := `SELECT origin_url, is_deleted FROM urls WHERE short_url = $1;`
>>>>>>> f4153684

	var originalURL string
	var isDeleted bool
	err := DB.QueryRowContext(ctx, query, key).Scan(&originalURL, &isDeleted)
	if err != nil {
		if err == sql.ErrNoRows {
			log.Printf("there is no rows: %v", err)
			return "", nil
		}

		log.Printf("error getting row: %v", err)
		return "", err
	}

	log.Printf("url is found: %v %v", originalURL, isDeleted)
	if isDeleted {
		log.Printf("url was deleted: %v", originalURL)
		return "", NewDeletedURLError()
	}

	return originalURL, nil
}

func (store *DatabaseStore) GetByUserID(ctx context.Context, userID string) ([]URL, error) {
	var URLs []URL
<<<<<<< HEAD

	query := `SELECT origin_url, short_url FROM urls WHERE user_id = $1;`

	rows, err := DB.QueryContext(ctx, query, userID)

	if rows.Err() != nil || err != nil {
		log.Printf("error executing query: %v", err)
		return nil, err
	}
	defer rows.Close()

	for rows.Next() {
		var url URL
		err := rows.Scan(&url.OriginalURL, &url.ShortURL)
		if err != nil {
			log.Printf("error scanning row: %v", err)
			return nil, err
		}
		URLs = append(URLs, url)
	}

	return URLs, nil
}

func (store *DatabaseStore) Set(ctx context.Context, value string) (URL, error) {
	ctxValue := ctx.Value(middleware.UserIDKey)
	if ctxValue == nil {
		return URL{}, fmt.Errorf("ctxValue is nil: %v", ctxValue)
	}

	userID := ctxValue.(string)
	log.Printf("userID: %v", userID)
	url := getURLObject(value, userID)

	tx, err := DB.Begin()
	if err != nil {
		log.Printf("error %v", err)

		return url, err
=======

	query := `SELECT origin_url, short_url FROM urls WHERE user_id = $1;`

	rows, err := DB.QueryContext(ctx, query, userID)

	if rows.Err() != nil || err != nil {
		log.Printf("error executing query: %v", err)
		return nil, err
>>>>>>> f4153684
	}
	defer rows.Close()

	for rows.Next() {
		var url URL
		err := rows.Scan(&url.OriginalURL, &url.ShortURL)
		if err != nil {
			log.Printf("error scanning row: %v", err)
			return nil, err
		}
		URLs = append(URLs, url)
	}

	return URLs, nil
}

func (store *DatabaseStore) Set(ctx context.Context, value string) (URL, error) {
	ctxValue := ctx.Value(middleware.UserIDKey)
	if ctxValue == nil {
		return URL{}, fmt.Errorf("ctxValue is nil: %v", ctxValue)
	}

	userID := ctxValue.(string)
	log.Printf("userID: %v", userID)
	url := getURLObject(value, userID)

	result, err := DB.ExecContext(ctx, `
        INSERT INTO urls (origin_url, short_url, user_id)
        VALUES ($1, $2, $3)
        ON CONFLICT (origin_url) DO NOTHING`, url.OriginalURL, url.ShortURL, userID)

	if err != nil {
		log.Printf("error %v", err)

		return url, err
	}

	rowsAffected, err := result.RowsAffected()
	if err != nil {
		log.Printf("error %v", err)

		return url, err
	}

	if rowsAffected == 0 {
		var existingShortURL string

		queryErr := DB.QueryRowContext(ctx, `
            SELECT short_url FROM urls WHERE origin_url = $1`, url.OriginalURL).Scan(&existingShortURL)

		if queryErr != nil {
			log.Printf("error %v", err)

			return url, queryErr
		}

		url.ShortURL = existingShortURL
		log.Printf("conflict: originUrl %v already exists", url.OriginalURL)

		return url, NewInsertConflictError()
	}

<<<<<<< HEAD
	if err = tx.Commit(); err != nil {
		log.Printf("error %v", err)

		return url, err
	}

=======
>>>>>>> f4153684
	log.Printf("url %v saved in db", url)
	return url, nil
}

func (store *DatabaseStore) SetBatch(ctx context.Context, batch []RequestBodyBanch) ([]URL, error) {
	var URLs []URL

	tx, err := DB.Begin()
	if err != nil {
		log.Printf("error start transaction: %v", err)
		return URLs, err
	}

	defer tx.Rollback()

	stmt, err := tx.PrepareContext(ctx,
		"INSERT INTO urls (origin_url, short_url, user_id) "+
			"VALUES ($1, $2, $3);")

	if err != nil {
		log.Printf("error preparing context: %v", err)
		return URLs, err
	}
	defer stmt.Close()

	userID := ctx.Value(middleware.UserIDKey).(string)
	for _, url := range batch {
		urlObj := getURLObjectWithID(url.CorrelationID, url.OriginalURL, userID)
		_, err = stmt.ExecContext(ctx, urlObj.OriginalURL, urlObj.ShortURL, userID)
		if err != nil {
			log.Printf("error inserting row: %v", err)
			return URLs, err
		}

		URLs = append(URLs, urlObj)
	}

	if err = tx.Commit(); err != nil {
		log.Printf("error commit transaction: %v", err)
		return URLs, err
	}

	return URLs, nil
}

func (store *DatabaseStore) BatchDeleteURLs(userID string, urlIDs []string) error {
	log.Printf("Start delete: %v %v", urlIDs, userID)
	query := `UPDATE urls SET is_deleted = TRUE WHERE short_url = ANY($1) AND user_id = $2`

	result, err := DB.Exec(query, pq.Array(urlIDs), userID)

	if err != nil {
		log.Printf("Error deleting URLs: %v", err)
		return err
	}

	rowsAffected, err := result.RowsAffected()
	if err != nil {
		log.Printf("Error fetching rows affected: %v", err)
		return err
	}

	log.Printf("Rows affected: %d", rowsAffected)

	return nil
}

func createTableIfNotExists() error {
	createTableSQL := "CREATE TABLE IF NOT EXISTS urls (" +
		" id SERIAL PRIMARY KEY," +
		" origin_url VARCHAR(250) NOT NULL UNIQUE," +
		" short_url VARCHAR(250) NOT NULL," +
		" user_id VARCHAR(250) NOT NULL," +
<<<<<<< HEAD
=======
		" is_deleted BOOL NOT NULL DEFAULT FALSE," +
>>>>>>> f4153684
		" created_at TIMESTAMP WITH TIME ZONE DEFAULT CURRENT_TIMESTAMP)"

	if _, err := DB.ExecContext(context.Background(), createTableSQL); err != nil {
		log.Printf("error creating table: %v", err)
		return err
	}

	log.Println("table created or already exists.")
	return nil
}<|MERGE_RESOLUTION|>--- conflicted
+++ resolved
@@ -9,10 +9,6 @@
 
 	"github.com/golangTroshin/shorturl/internal/app/config"
 	"github.com/golangTroshin/shorturl/internal/app/middleware"
-<<<<<<< HEAD
-=======
-	"github.com/lib/pq"
->>>>>>> f4153684
 )
 
 type DatabaseStore struct{}
@@ -91,11 +87,7 @@
 }
 
 func (store *DatabaseStore) Get(ctx context.Context, key string) (string, error) {
-<<<<<<< HEAD
 	query := `SELECT origin_url FROM urls WHERE short_url = $1;`
-=======
-	query := `SELECT origin_url, is_deleted FROM urls WHERE short_url = $1;`
->>>>>>> f4153684
 
 	var originalURL string
 	var isDeleted bool
@@ -121,7 +113,6 @@
 
 func (store *DatabaseStore) GetByUserID(ctx context.Context, userID string) ([]URL, error) {
 	var URLs []URL
-<<<<<<< HEAD
 
 	query := `SELECT origin_url, short_url FROM urls WHERE user_id = $1;`
 
@@ -161,16 +152,6 @@
 		log.Printf("error %v", err)
 
 		return url, err
-=======
-
-	query := `SELECT origin_url, short_url FROM urls WHERE user_id = $1;`
-
-	rows, err := DB.QueryContext(ctx, query, userID)
-
-	if rows.Err() != nil || err != nil {
-		log.Printf("error executing query: %v", err)
-		return nil, err
->>>>>>> f4153684
 	}
 	defer rows.Close()
 
@@ -233,15 +214,12 @@
 		return url, NewInsertConflictError()
 	}
 
-<<<<<<< HEAD
 	if err = tx.Commit(); err != nil {
 		log.Printf("error %v", err)
 
 		return url, err
 	}
 
-=======
->>>>>>> f4153684
 	log.Printf("url %v saved in db", url)
 	return url, nil
 }
@@ -315,10 +293,6 @@
 		" origin_url VARCHAR(250) NOT NULL UNIQUE," +
 		" short_url VARCHAR(250) NOT NULL," +
 		" user_id VARCHAR(250) NOT NULL," +
-<<<<<<< HEAD
-=======
-		" is_deleted BOOL NOT NULL DEFAULT FALSE," +
->>>>>>> f4153684
 		" created_at TIMESTAMP WITH TIME ZONE DEFAULT CURRENT_TIMESTAMP)"
 
 	if _, err := DB.ExecContext(context.Background(), createTableSQL); err != nil {
