package storage

import (
	"context"
	"crypto/sha256"
	"encoding/base64"

	"github.com/golangTroshin/shorturl/internal/app/config"
	_ "github.com/jackc/pgx/v5/stdlib"
)

type Storage interface {
	Get(ctx context.Context, key string) (string, error)
	GetByUserID(ctx context.Context, userID string) ([]URL, error)
	Set(ctx context.Context, value string) (URL, error)
	SetBatch(ctx context.Context, batch []RequestBodyBanch) ([]URL, error)
	BatchDeleteURLs(userID string, batch []string) error
}

type URL struct {
	UUID        string `json:"uuid"`
	ShortURL    string `json:"short_url"`
	OriginalURL string `json:"original_url"`
	UserID      string
<<<<<<< HEAD
=======
	DeletedFlag bool `db:"is_deleted"`
>>>>>>> f4153684
}

type RequestURL struct {
	URL string `json:"url"`
}

type ResponseShortURL struct {
	ShortURL string `json:"result"`
}

type RequestBodyBanch struct {
	CorrelationID string `json:"correlation_id"`
	OriginalURL   string `json:"original_url"`
}

func GetStorageByConfig() (Storage, error) {
	var store Storage
	var err error

	if config.Options.DatabaseDsn != "" {
		store, err = NewDatabaseStore()
		if err != nil {
			return store, err
		}

		return store, nil
	}

	if config.Options.StoragePath != "" {
		store, err = NewFileStore()
		if err != nil {
			return store, err
		}

		return store, nil
	}

	return NewMemoryStore(), nil
}

func getURLObject(url string, userID string) URL {
	key := generateShortURL(url)
	return URL{
		UUID:        "uuid_" + key,
		ShortURL:    key,
		OriginalURL: url,
		UserID:      userID,
	}
}

func getURLObjectWithID(uuid string, url string, userID string) URL {
	key := generateShortURL(url)

	return URL{
		UUID:        uuid,
		ShortURL:    key,
		OriginalURL: url,
		UserID:      userID,
	}
}

func generateShortURL(body string) string {
	hash := sha256.Sum256([]byte(body))
	return base64.URLEncoding.EncodeToString(hash[:])[:8]
}<|MERGE_RESOLUTION|>--- conflicted
+++ resolved
@@ -22,10 +22,6 @@
 	ShortURL    string `json:"short_url"`
 	OriginalURL string `json:"original_url"`
 	UserID      string
-<<<<<<< HEAD
-=======
-	DeletedFlag bool `db:"is_deleted"`
->>>>>>> f4153684
 }
 
 type RequestURL struct {
