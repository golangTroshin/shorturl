package handlers

import (
	"encoding/json"
	"errors"
	"log"
	"net/http"

	"github.com/golangTroshin/shorturl/internal/app/config"
	"github.com/golangTroshin/shorturl/internal/app/middleware"
	"github.com/golangTroshin/shorturl/internal/app/storage"
)

const ContentTypeJSON = "application/json"

func APIPostHandler(store storage.Storage) http.HandlerFunc {
	fn := func(w http.ResponseWriter, r *http.Request) {
		var url storage.RequestURL

		if err := json.NewDecoder(r.Body).Decode(&url); err != nil {
			http.Error(w, "Wrong request body", http.StatusBadRequest)
			return
		}

		status := http.StatusCreated

		urlObj, err := store.Set(r.Context(), url.URL)
		if err != nil {
			var target *storage.InsertConflictError

			if errors.As(err, &target) {
				status = http.StatusConflict
			}
		}

		w.Header().Set("Content-Type", ContentTypeJSON)
		w.WriteHeader(status)

		var result storage.ResponseShortURL
		result.ShortURL = config.Options.FlagBaseURL + "/" + urlObj.ShortURL

		if err := json.NewEncoder(w).Encode(&result); err != nil {
			log.Printf("Unable to write reponse: %v", err)
			http.Error(w, err.Error(), http.StatusBadRequest)
			return
		}
	}

	return http.HandlerFunc(fn)
}

func APIPostBatchHandler(store storage.Storage) http.HandlerFunc {
	fn := func(w http.ResponseWriter, r *http.Request) {
		var requestBodies []storage.RequestBodyBanch
		err := json.NewDecoder(r.Body).Decode(&requestBodies)
		if err != nil {
			http.Error(w, "Invalid request body", http.StatusBadRequest)
			return
		}

		urlObjs, err := store.SetBatch(r.Context(), requestBodies)
		log.Printf("urlObjs %v", urlObjs)
		if err != nil {
			log.Println(err)
		}

		w.Header().Set("Content-Type", ContentTypeJSON)
		w.WriteHeader(http.StatusCreated)

<<<<<<< HEAD
		type responseBodyBanch struct {
			CorrelationID string `json:"correlation_id"`
			ShortURL      string `json:"short_url"`
		}
		var responseBodies []responseBodyBanch
		for _, url := range urlObjs {
			responseBody := responseBodyBanch{
=======
		type responseBodyBatch struct {
			CorrelationID string `json:"correlation_id"`
			ShortURL      string `json:"short_url"`
		}
		var responseBodies []responseBodyBatch
		for _, url := range urlObjs {
			responseBody := responseBodyBatch{
>>>>>>> f4153684
				CorrelationID: url.UUID,
				ShortURL:      config.Options.FlagBaseURL + "/" + url.ShortURL,
			}
			responseBodies = append(responseBodies, responseBody)
		}

		log.Printf("responseBodies %v", responseBodies)

		if err := json.NewEncoder(w).Encode(&responseBodies); err != nil {
			log.Printf("Unable to write reponse: %v", err)
			http.Error(w, err.Error(), http.StatusBadRequest)
			return
		}
	}

	return http.HandlerFunc(fn)
}

func APIDeleteUrlsHandler(store storage.Storage) http.HandlerFunc {
	fn := func(w http.ResponseWriter, r *http.Request) {
		var urlIDs []string
		err := json.NewDecoder(r.Body).Decode(&urlIDs)
		if err != nil {
			http.Error(w, "Invalid request body", http.StatusBadRequest)
			return
		}

		userID := r.Context().Value(middleware.UserIDKey).(string)
		log.Printf("urls: %v, user: %v", urlIDs, userID)

		deleteChan <- deleteRequest{URLIDs: urlIDs, UserID: userID}

		w.WriteHeader(http.StatusAccepted)
	}

	return http.HandlerFunc(fn)
}

type deleteRequest struct {
	URLIDs []string
	UserID string
}

var deleteChan = make(chan deleteRequest, 100)

func StartDeleteWorker(store storage.Storage) {
	for req := range deleteChan {
		err := store.BatchDeleteURLs(req.UserID, req.URLIDs)

		if err != nil {
			log.Printf("Error deleting URLs for user %v: %v", req.UserID, err)
		}
	}
}<|MERGE_RESOLUTION|>--- conflicted
+++ resolved
@@ -67,23 +67,13 @@
 		w.Header().Set("Content-Type", ContentTypeJSON)
 		w.WriteHeader(http.StatusCreated)
 
-<<<<<<< HEAD
 		type responseBodyBanch struct {
 			CorrelationID string `json:"correlation_id"`
 			ShortURL      string `json:"short_url"`
 		}
 		var responseBodies []responseBodyBanch
 		for _, url := range urlObjs {
-			responseBody := responseBodyBanch{
-=======
-		type responseBodyBatch struct {
-			CorrelationID string `json:"correlation_id"`
-			ShortURL      string `json:"short_url"`
-		}
-		var responseBodies []responseBodyBatch
-		for _, url := range urlObjs {
-			responseBody := responseBodyBatch{
->>>>>>> f4153684
+			  responseBody := responseBodyBanch{
 				CorrelationID: url.UUID,
 				ShortURL:      config.Options.FlagBaseURL + "/" + url.ShortURL,
 			}
